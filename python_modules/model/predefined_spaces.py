# -*- coding: utf-8 -*-

from __future__ import print_function
__author__= "Luis C. Pérez Tato (LCPT) , Ana Ortega (AO_O) "
__copyright__= "Copyright 2016, LCPT, AO_O"
__license__= "GPL"
__version__= "3.0"
__email__= "l.pereztato@ciccp.es, ana.Ortega@ciccp.es "

import xc
import numpy as np
from miscUtils import LogMessages as lmsg
import geom
from materials import typical_materials as tm

class PredefinedSpace(object):
    def __init__(self,nodes,dimSpace,numDOFs):
        '''Defines the dimension of the space and the number 
         of DOFs for each node.

         :param nodes: preprocessor nodes handler
         :param dimSpace: dimension of the space (1, 2 or 3)
         :param numDOFs: number of degrees of freedom for each node.
        '''
        self.setPreprocessor(nodes.getPreprocessor)
        nodes.dimSpace= dimSpace
        nodes.numDOFs= numDOFs
        # Graphic stuff.
        self.cameraParameters= None
        self.outputUnits=None

    def setPreprocessor(self,preprocessor):
        '''Sets suitable values for the members from the dimension of the space 
         and the number of DOFs for each node obtained from the argument.

         :param preprocessor: preprocessor of the finite element problem.
        '''
        self.preprocessor= preprocessor
        self.constraints= self.preprocessor.getBoundaryCondHandler

    def setPrescribedDisplacements(self,nodeTag,prescDisplacements):
        '''Prescribe displacement for node DOFs.

        :param nodeTag: tag of the node.
        :param prescDisplacements: (list) values of the displacements.
        '''

        numDOFs= self.preprocessor.getNodeHandler.numDOFs
        numDisp= len(prescDisplacements)
        if(numDisp<numDOFs):
            lmsg.warning('prescribed '+str(numDisp)+' displacements, nDOFS= '+str(numDOFs))
        sz= min(numDOFs,numDisp)
        for i in range(0,sz):
            spc= self.constraints.newSPConstraint(nodeTag,i,prescDisplacements[i])

    def setRigidBeamBetweenNodes(self,nodeTagA, nodeTagB):
        '''Create a rigid beam between the nodes passed as parameters.

        :param   nodeTagA: tag of the master node.
        :param   nodeTagB: tag of the slave node.
        '''
        return self.constraints.newRigidBeam(nodeTagA,nodeTagB)

    def setRigidRodBetweenNodes(self,nodeTagA, nodeTagB):
        '''Create a rigid rod between the nodes passed as parameters.

        :param   nodeTagA: tag of the master node.
        :param   nodeTagB: tag of the slave node.
        '''
        return self.constraints.newRigidRod(nodeTagA,nodeTagB)

    def setFulcrumBetweenNodes(self,nodeTagA, pivotNode):
        '''Create a fulcrum between the nodes passed as parameters.

        Creates a rigid link between the nodes.
        It's called fulcrum because it's pinned on pivotNode.

        :param   nodeTagA: tag of the master node.
        :param   nodeTagB: tag of the pivot (slave node).
        '''
        nodes= self.preprocessor.getNodeHandler
        coordNodeB= nodes.getNode(pivotNode).getCoo
        fulcrumNode= nodes.newNodeFromVector(coordNodeB)
        rb= self.constraints.newRigidBeam(nodeTagA,fulcrumNode.tag)
        ed= self.constraints.newEqualDOF(fulcrumNode.tag,pivotNode,xc.ID(self.getDisplacementDOFs()))
        return fulcrumNode

    def setBearingBetweenNodes(self,iNodA,iNodB,bearingMaterialNames,orientation= None):
        '''Modelize a bearing between the nodes

          Args:
              :param iNodA: (int) first node identifier (tag).
              :param iNodB: (int) second node identifier (tag).
              :param bearingMaterialNames: (list) material names for the zero 
                 length element [mat1,mat2,mat3,mat4,mat5,mat6], where:
                 mat1,mat2,mat3 correspond to translations along local x,y,z 
                 axes, respectively,
                 mat3,mat4,mat5 correspond to rotation about local x,y,z 
                 axes, respectively.
              :param orientation: (list) of two vectors [x,yp] used to orient 
                 the zero length element, where: 
                 x: are the vector components in global coordinates defining 
                    local x-axis (optional)
                 yp: vector components in global coordinates defining a  vector
                      that lies in the local x-y plane of the element(optional).
               If the optional orientation vector are not specified, the local
               element axes coincide with the global axes. Otherwise, the local
               z-axis is defined by the cross product between the vectors x 
               and yp specified in the command line.
          :return: newly created zero length element that represents the bearing.

        '''
        # Element definition
        elems= self.preprocessor.getElementHandler
        elems.dimElem= self.preprocessor.getNodeHandler.dimSpace # space dimension.
        elems.defaultMaterial= next((item for item in bearingMaterialNames if item is not None), 'All are Nones')
        zl= elems.newElement("ZeroLength",xc.ID([iNodA,iNodB]))
        zl.clearMaterials()
        if(orientation): #Orient element.
            zl.setupVectors(orientation[0],orientation[1])
        numMats= len(bearingMaterialNames)
        for i in range(0,numMats):
            material= bearingMaterialNames[i]
            if(material!=None):
                zl.setMaterial(i,material)
        return zl

    def setBearing(self,iNod,bearingMaterialNames, orientation= None):
        '''Modelize a bearing on X, XY or XYZ directions.

          Args:
              :param iNod: (int) node identifier (tag).
              :param bearingMaterialNames (list): (list) material names for the zero 
                 length element [mat1,mat2,mat3,mat4,mat5,mat6], where:
                 mat1,mat2,mat3 correspond to translations along local x,y,z 
                 axes, respectively,
                 mat3,mat4,mat5 correspond to rotation about local x,y,z 
                 axes, respectively.
              :param orientation: (list) of two vectors [x,yp] used to orient 
                 the zero length element, where: 
                 x: are the vector components in global coordinates defining 
                    local x-axis (optional)
                 yp: vector components in global coordinates defining a  vector
                      that lies in the local x-y plane of the element(optional).
               If the optional orientation vector are not specified, the local
               element axes coincide with the global axes. Otherwise, the local
               z-axis is defined by the cross product between the vectors x 
               and yp specified in the command line.
          Returns:
              :rtype: (int, int) new node tag, new element tag.
        '''
        nodes= self.preprocessor.getNodeHandler
        newNode= nodes.duplicateNode(iNod) # new node.
        # Element definition
        newElement= self.setBearingBetweenNodes(newNode.tag,iNod,bearingMaterialNames,orientation)
        # Boundary conditions
        constraints= self.preprocessor.getBoundaryCondHandler
        numDOFs= self.preprocessor.getNodeHandler.numDOFs
        for i in range(0,numDOFs):
            spc= constraints.newSPConstraint(newNode.tag,i,0.0)
        return newNode, newElement


    def setBearingOnX(self,iNod,bearingMaterial):
        '''Modelize a bearing on X direction.

          Args:
              iNod (int): node identifier (tag).
              bearingMaterial (string): material name for the zero length
                 element.
        '''
        return setBearing(iNod,[bearingMaterial])

    def setBearingOnXYRigZ(self,iNod,bearingMaterialNames):
        '''Modelize a non rigid on X and Y directions and rigid on Z bearing.

          Args:
              iNod (int): node identifier (tag).
              bearingMaterialNames (string): material names for the zero length
                 element.
        '''
        newNode, newElement= self.setBearing(iNod,bearingMaterialNames)
        eDofs= self.constraints.newEqualDOF(newNode.tag,iNod,xc.ID([2]))
        return newNode, newElement

    def setUniaxialBearing2D(self,iNod,bearingMaterial,direction):
        '''Modelize an uniaxial bearing on the defined direction.

          Args:
              iNod (int): node identifier (tag).
              bearingMaterial (str): material name for the zero length
                 element.
          Returns:
              :rtype: (int, int) new node tag, new element tag.
        '''
        nodes= self.preprocessor.getNodeHandler
        newNode= nodes.duplicateNode(iNod) # new node.
        # Element definition
        elems= self.preprocessor.getElementHandler
        elems.dimElem= self.preprocessor.getNodeHandler.dimSpace # space dimension.
        if(elems.dimElem>2):
            lmsg.warning("Not a bi-dimensional space.")
        elems.defaultMaterial= bearingMaterial
        zl= elems.newElement("ZeroLength",xc.ID([newNode.tag,iNod]))
        zl.setupVectors(xc.Vector([direction[0],direction[1],0]),xc.Vector([-direction[1],direction[0],0]))
        zl.clearMaterials()
        zl.setMaterial(0,bearingMaterial)
        # Boundary conditions
        numDOFs= self.preprocessor.getNodeHandler.numDOFs
        for i in range(0,numDOFs):
            spc= self.constraints.newSPConstraint(newNode.tag,i,0.0)
        return newNode.tag, zl.tag

    def getTotalSet(self):
        '''Return the set that contains all the defined
           entities.'''
        return self.preprocessor.getSets.getSet("total")

    def getDefaultCameraParameters(self):
        '''Return the default camera parameters.'''
        from postprocess.xcVtk import vtk_graphic_base # avoid import if not needed
        return vtk_graphic_base.CameraParameters('XYZPos')
<<<<<<< HEAD

    def getDefaultOuputUnits(self):
        ''' Default output units conversion'''
        return OuputUnits(1e-3,'kN',1.0,'m',1e3,'mm',1e3,'x1E3 rad')

=======
>>>>>>> 16a2ab2e
    
    def displayBlocks(self, setToDisplay= None, caption= None):
        '''Display the blocks (points, lines, surfaces and volumes)
           of the set.

           :param setToDisplay: set to display.
           :param caption: title of the graphic.
        '''
        from postprocess.xcVtk.CAD_model import vtk_CAD_graphic  # avoid import if not needed
        if(setToDisplay==None):
            setToDisplay= self.getTotalSet()
        if(caption==None):
            caption= setToDisplay.name+' set; blocks'
        if(self.cameraParameters==None):
            self.cameraParameters= self.getDefaultCameraParameters()
        defDisplay= vtk_CAD_graphic.RecordDefDisplayCAD()
        defDisplay.cameraParameters= self.cameraParameters
        defDisplay.displayBlocks(setToDisplay,caption= caption)

    def displayFEMesh(self, setsToDisplay= None, caption= None, scaleConstr=0.20):
        '''Display the mesh (nodes, elements and constraints)
           of the set.

           :param setToDisplay: set to display.
           :param caption: title of the graphic.
        '''
        from postprocess.xcVtk.FE_model import vtk_FE_graphic # avoid import if not needed
        if(setsToDisplay==None):
            setsToDisplay= [self.getTotalSet()]
        if(caption==None):
            caption= 'mesh'
        if(self.cameraParameters==None):
            self.cameraParameters= self.getDefaultCameraParameters()
        defDisplay= vtk_FE_graphic.RecordDefDisplayEF()
        defDisplay.cameraParameters= self.cameraParameters
        defDisplay.displayMesh(xcSets=setsToDisplay,caption= caption, scaleConstr=scaleConstr)
        
    def displayLocalAxes(self, vectorScale=1.0, setToDisplay= None, caption= None):
        '''Display the local axes of the elements contained in the set.

           :param setToDisplay: set to display.
           :param caption: title of the graphic.
           :param vectorScale: scale factor applied to the vectors.
        '''
        from postprocess.xcVtk.FE_model import vtk_FE_graphic # avoid import if not needed
        if(setToDisplay==None):
            setToDisplay= self.getTotalSet()
        if(caption==None):
            caption= setToDisplay.name+' set; local axes'
        if(self.cameraParameters==None):
            self.cameraParameters= self.getDefaultCameraParameters()
        defDisplay= vtk_FE_graphic.RecordDefDisplayEF()
        defDisplay.cameraParameters= self.cameraParameters
        defDisplay.displayLocalAxes(setToDisplay,caption= caption, vectorScale= vectorScale)

    def displayStrongWeakAxis(self, vectorScale= 1.0, setToDisplay= None, caption= None):
        '''Display the local axes of the elements contained in the set.

           :param setToDisplay: set to display.
           :param caption: title of the graphic.
           :param vectorScale: scale factor applied to the vectors.
        '''
        from postprocess.xcVtk.FE_model import vtk_FE_graphic # avoid import if not needed
        if(setToDisplay==None):
            setToDisplay= self.getTotalSet()
        if(caption==None):
            caption= setToDisplay.name+' set; strong and weak axis'
        if(self.cameraParameters==None):
            self.cameraParameters= self.getDefaultCameraParameters()
        defDisplay= vtk_FE_graphic.RecordDefDisplayEF()
        defDisplay.cameraParameters= self.cameraParameters
        defDisplay.displayStrongWeakAxis(setToDisplay,caption= caption, vectorScale= vectorScale)
        
    def initQGraph(self,setToDisplay):
        '''Initialize a quick graphic'''
        from postprocess.xcVtk.FE_model import quick_graphics as QGrph
        if(setToDisplay==None):
            setToDisplay= self.getTotalSet()
        if(self.cameraParameters==None):
            self.cameraParameters= self.getDefaultCameraParameters()
        if(self.outputUnits==None):
            self.outputUnits= self.getDefaultOuputUnits()
        return setToDisplay,QGrph.QuickGraphics()
        
    def displayUx(self,setToDisplay= None):
        '''Display results in X-displacement from a load case previously calculated'''
        setToDisplay,gr=self.initQGraph(setToDisplay)
        gr.displayDispRot(itemToDisp='uX',setToDisplay=setToDisplay,fConvUnits=self.outputUnits.scaleUnitsDispl,unitDescription=self.outputUnits.textUnitsDispl,viewDef=self.cameraParameters)
        
    def displayUy(self,setToDisplay= None):
        '''Display results in Y-displacement from a load case previously calculated'''
        setToDisplay,gr=self.initQGraph(setToDisplay)
        gr.displayDispRot(itemToDisp='uY',setToDisplay=setToDisplay,fConvUnits=self.outputUnits.scaleUnitsDispl,unitDescription=self.outputUnits.textUnitsDispl,viewDef=self.cameraParameters)
        
    def displayUz(self,setToDisplay= None):
        '''Display results in Z-displacement from a load case previously calculated'''
        setToDisplay,gr=self.initQGraph(setToDisplay)
        gr.displayDispRot(itemToDisp='uZ',setToDisplay=setToDisplay,fConvUnits=self.outputUnits.scaleUnitsDispl,unitDescription=self.outputUnits.textUnitsDispl,viewDef=self.cameraParameters)
        
    def displayRotX(self,setToDisplay= None):
        '''Display results in X-rotation from a load case previously calculated'''
        setToDisplay,gr=self.initQGraph(setToDisplay)
        gr.displayDispRot(itemToDisp='rotX',setToDisplay=setToDisplay,fConvUnits=self.outputUnits.scaleUnitsRot,unitDescription=self.outputUnits.textUnitsRot,viewDef=self.cameraParameters)

    def displayRotY(self,setToDisplay= None):
        '''Display results in X-rotation from a load case previously calculated'''
        setToDisplay,gr=self.initQGraph(setToDisplay)
        gr.displayDispRot(itemToDisp='rotY',setToDisplay=setToDisplay,fConvUnits=self.outputUnits.scaleUnitsRot,unitDescription=self.outputUnits.textUnitsRot,viewDef=self.cameraParameters)

    def displayRotZ(self,setToDisplay= None):
        '''Display results in X-rotation from a load case previously calculated'''
        setToDisplay,gr=self.initQGraph(setToDisplay)
        gr.displayDispRot(itemToDisp='rotZ',setToDisplay=setToDisplay,fConvUnits=self.outputUnits.scaleUnitsRot,unitDescription=self.outputUnits.textUnitsRot,viewDef=self.cameraParameters)
        

def getModelSpace(preprocessor):
      '''Return a PredefinedSpace from the dimension of the space 
       and the number of DOFs for each node obtained from the preprocessor.

       :param preprocessor: preprocessor of the finite element problem.
      '''
      nodes= preprocessor.getNodeHandler
      dimSpace= nodes.dimSpace
      numDOFs= nodes.numDOFs
      return PredefinedSpace(nodes,dimSpace,numDOFs)
  

class SolidMechanics2D(PredefinedSpace):
    def __init__(self,nodes):
        '''Defines the dimension of the space: nodes by two coordinates (x,y) 
         and two DOF for each node (Ux,Uy)

         :param nodes: preprocessor nodes handler
        '''
        super(SolidMechanics2D,self).__init__(nodes,2,2)
        self.Ux= 0
        self.Uy= 1
        
    def getDisplacementDOFs(self):
        ''' Return the indices of the displacement DOFs.'''
        return [self.Ux,self.Uy]

    def getRotationalDOFs(self):
        ''' Return the indices of the rotational DOFs.'''
        return []

    def getDisplacementVector(self,nodeTag):
        ''' Return a vector with the displacement components of the node motion.'''
        nod= self.preprocessor.getNodeHandler.getNode(nodeTag)
        disp= nod.getDisp
        return xc.Vector([disp[self.Ux],disp[self.Uy]])

def gdls_elasticidad2D(nodes):
    '''Defines the dimension of the space: nodes by two coordinates (x,y) and two DOF for each node (Ux,Uy)

    :param nodes: nodes handler
    '''
    lmsg.warning('gdls_elasticidad2D DEPRECATED; use SolidMechanics2D.')
    return SolidMechanics2D(nodes)

class StructuralMechanics2D(PredefinedSpace):
    def __init__(self,nodes):
        '''Defines the dimension of the space: nodes by two coordinates (x,y) 
         and three DOF for each node (Ux,Uy,theta)

         :param nodes: preprocessor nodes handler
        '''
        super(StructuralMechanics2D,self).__init__(nodes,2,3)
        self.Ux= 0
        self.Uy= 1
        self.Theta= 2
        
    def getDisplacementDOFs(self):
        ''' Return the indices of the displacement DOFs.'''
        return [self.Ux,self.Uy]

    def getRotationalDOFs(self):
        ''' Return the indices of the rotational DOFs.'''
        return [self.Theta]

    def getDisplacementVector(self,nodeTag):
        ''' Return a vector with the displacement components of the node motion.'''
        nod= self.preprocessor.getNodeHandler.getNode(nodeTag)
        disp= nod.getDisp
        return xc.Vector([disp[self.Ux],disp[self.Uy]])

    def newLinearCrdTransf(self, trfName):
        ''' Creates a new 2D linear transformation.

          :param trfName: name for the new transformation.
        '''
        trfs= self.preprocessor.getTransfCooHandler
        retval= trfs.newLinearCrdTransf2d(trfName)
        return retval

    def newPDeltaCrdTransf(self, trfName):
        ''' Creates a new 2D PDelta transformation.

          :param trfName: name for the new transformation.
        '''
        trfs= self.preprocessor.getTransfCooHandler
        retval= trfs.newPDeltaCrdTransf2d(trfName)
        return retval

    def newCorotCrdTransf(self, trfName):
        ''' Creates a new 2D corotational transformation.

          :param trfName: name for the new transformation.
        '''
        trfs= self.preprocessor.getTransfCooHandler
        retval= trfs.newCorotCrdTransf2d(trfName)
        return retval

    def fixNode000(self, nodeTag):
        '''Restrain all three node DOFs (i. e. make them zero).

         :param nodeTag: node identifier.
        '''
        self.constraints.newSPConstraint(nodeTag,0,0.0) # nodeTag, DOF, constrValue
        self.constraints.newSPConstraint(nodeTag,1,0.0)
        self.constraints.newSPConstraint(nodeTag,2,0.0)

    def fixNode00F(self, nodeTag):
        '''Restrain only displacement DOFs (i. e. Ux= 0 and Uy= 0).

         :param nodeTag: node identifier.
        '''
        self.constraints.newSPConstraint(nodeTag,0,0.0) # nodeTag, DOF, constrValue
        self.constraints.newSPConstraint(nodeTag,1,0.0)

    def fixNode0F0(self, nodeTag):
        '''Restrain all three node DOFs (i. e. make them zero).

         :param nodeTag: node identifier.
        '''
        self.constraints.newSPConstraint(nodeTag,0,0.0) # nodeTag, DOF, constrValue
        self.constraints.newSPConstraint(nodeTag,2,0.0)

    def fixNode0FF(self, nodeTag):
        '''Restrain only X displacement DOF (i. e. Ux= 0).

         :param nodeTag: node identifier.
        '''
        self.preprocessor.getBoundaryCondHandler.newSPConstraint(nodeTag,0,0.0) 

    def fixNodeF0F(self, nodeTag):
        '''Restrain only Y displacement DOF (i. e. Uy= 0).

         :param nodeTag: node identifier.
        '''
        self.preprocessor.getBoundaryCondHandler.newSPConstraint(nodeTag,1,0.0) 

    def fixNodeFF0(self, nodeTag):
        '''Restrain only rotation DOF (i. e. Theta= 0).

         :param nodeTag: node identifier.
        '''
        self.preprocessor.getBoundaryCondHandler.newSPConstraint(nodeTag,2,0.0)

    def fixNodesLine(self, line):
        '''Restrain all DOFs of the line nodes.'''  
        nn= line.getNumNodes
        for i in range(1,nn+1):
            nodeTag= line.getNodeI(i).tag
            self.fixNode000(nodeTag)
            
    def getDefaultCameraParameters(self):
        '''Return the default camera parameters.'''
        from postprocess.xcVtk import vtk_graphic_base # avoid import if not needed
        retval= vtk_graphic_base.CameraParameters('2DProblemCamera')
        retval.viewUpVc= [0,0,1]
        retval.posCVc= [0,-100,0]
        return retval

def getStructuralMechanics2DSpace(preprocessor):
    '''Return a PredefinedSpace from the dimension of the space 
     and the number of DOFs for each node obtained from the preprocessor.

     :param preprocessor: preprocessor of the finite element problem.
    '''
    nodes= preprocessor.getNodeHandler
    assert(nodes.dimSpace==2)
    assert(nodes.numDOFs==3)
    return StructuralMechanics2D(nodes)

def gdls_resist_materiales2D(nodes):
    '''Defines the dimension of the space: nodes by two coordinates (x,y) and three DOF for each node (Ux,Uy,theta)

    :param nodes: preprocessor nodes handler
    '''
    lmsg.warning('gdls_resist_materiales2D DEPRECATED; use StructuralMechanics2D.')
    return StructuralMechanics2D(nodes)

class SolidMechanics3D(PredefinedSpace):
    def __init__(self,nodes):
        '''Defines the dimension of the space: nodes by three coordinates (x,y,z) 
         and two DOF for each node (Ux,Uy,Uz)

         :param nodes: preprocessor nodes handler
        '''
        super(SolidMechanics3D,self).__init__(nodes,3,3)
        self.Ux= 0
        self.Uy= 1
        self.Uz= 2

    def getDisplacementDOFs(self):
        ''' Return the indices of the displacement DOFs.'''
        return [self.Ux,self.Uy,self.Uz]

    def getRotationalDOFs(self):
        ''' Return the indices of the rotational DOFs.'''
        return []

    def getDisplacementVector(self,nodeTag):
        ''' Return a vector with the displacement components of the node motion.

          :param nodeTag: node identifier.
        '''
        nod= self.preprocessor.getNodeHandler.getNode(nodeTag)
        disp= nod.getDisp
        return xc.Vector([disp[self.Ux],disp[self.Uy],disp[self.Uz]])

    def fixNode000(self, nodeTag):
        '''Restrain all three node DOFs (i. e. make them zero).

          :param nodeTag: node identifier.
        '''
        self.constraints.newSPConstraint(nodeTag,0,0.0) # nodeTag, DOF, constrValue
        self.constraints.newSPConstraint(nodeTag,1,0.0)
        self.constraints.newSPConstraint(nodeTag,2,0.0)
        
    def fixNode(self,DOFpattern,nodeTag):
        '''Restrain DOF of a node according to the DOFpattern, which is a given
         string of type '0FF' that matches the DOFs (uX,uY,uZ)
         where 'F' means FREE and '0' means constrained with value=0
         Note: DOFpaterns '0FF','0_FF', ... are equivalent

         :param nodeTag: node identifier.
        '''
        DOFpatclean=DOFpattern.replace('_','')
        DOFtoConstr=[i for i in range(len(DOFpatclean)) if DOFpatclean[i]=='0']
        for nc in DOFtoConstr:
            self.constraints.newSPConstraint(nodeTag,nc,0.0)

def gdls_elasticidad3D(nodes):
    '''Defines the dimension of the space: nodes by three coordinates (x,y,z) 
       and three DOF for each node (Ux,Uy,Uz)

    :param nodes: preprocessor nodes handler
    '''
    lmsg.warning('gdls_elasticidad3D DEPRECATED; use SolidMechanics3D.')
    return SolidMechanics3D(nodes)


class StructuralMechanics3D(PredefinedSpace):
    def __init__(self,nodes):
        '''Define the dimension of the space: nodes by three coordinates (x,y,z) 
        and six DOF for each node (Ux,Uy,Uz,thetaX,thetaY,thetaZ)

        :param nodes: preprocessor nodes handler
        '''
        super(StructuralMechanics3D,self).__init__(nodes,3,6)
        self.Ux= 0
        self.Uy= 1
        self.Uz= 2
        self.ThetaX= 3
        self.ThetaY= 4
        self.ThetaZ= 5
        
    def getDisplacementDOFs(self):
        ''' Return the indices of the displacement DOFs.'''
        return [self.Ux,self.Uy,self.Uz]

    def getRotationalDOFs(self):
        ''' Return the indices of the rotational DOFs.'''
        return [self.ThetaX,self.ThetaY,self.ThetaZ]

    def getDisplacementVector(self,nodeTag):
        ''' Return a vector with the displacement components of the node motion.

          :param nodeTag: node identifier.
        '''
        nod= self.preprocessor.getNodeHandler.getNode(nodeTag)
        disp= nod.getDisp
        return xc.Vector([disp[self.Ux],disp[self.Uy],disp[self.Uz]])

    def newLinearCrdTransf(self, trfName,xzVector):
        ''' Creates a new 3D linear transformation.

          :param trfName: name for the new transformation.
          :param xzVector: vector defining transformation XZ plane.
        '''
        trfs= self.preprocessor.getTransfCooHandler
        retval= trfs.newLinearCrdTransf3d(trfName)
        retval.xzVector= xzVector
        return retval

    def newPDeltaCrdTransf(self, trfName,xzVector):
        ''' Creates a new 3D PDelta transformation.

          :param trfName: name for the new transformation.
          :param xzVector: vector defining transformation XZ plane.
        '''
        trfs= self.preprocessor.getTransfCooHandler
        retval= trfs.newPDeltaCrdTransf3d(trfName)
        retval.xzVector= xzVector
        return retval

    def newCorotCrdTransf(self, trfName,xzVector):
        ''' Creates a new 3D corotational transformation.

          :param trfName: name for the new transformation.
          :param xzVector: vector defining transformation XZ plane.
        '''
        trfs= self.preprocessor.getTransfCooHandler
        retval= trfs.newCorotCrdTransf3d(trfName)
        retval.xzVector= xzVector
        return retval

    def fixNode(self,DOFpattern,nodeTag):
        '''Restrain DOF of a node according to the DOFpattern, which is a given
         string of type '0FF_00F' that matches the DOFs (uX,uY,uZ,rotX,rotY,rotZ)
         where 'F' means FREE and '0' means constrained with value=0
         Note: DOFpaterns '0FF_00F','0FF00F','0_FF_0_0F', ... are equivalent

         :param nodeTag: node identifier.
        '''
        DOFpatclean=DOFpattern.replace('_','')
        DOFtoConstr=[i for i in range(len(DOFpatclean)) if DOFpatclean[i]=='0']
        for nc in DOFtoConstr:
            self.constraints.newSPConstraint(nodeTag,nc,0.0)

    def fixNode000_000(self, nodeTag):
        '''Restrain all six node DOFs (i. e. make them zero).

         :param nodeTag: node identifier.
        '''
        self.fixNode("000_000",nodeTag)

    def fixNode000_FFF(self, nodeTag):
        '''Restrain only displacement DOFs (i. e. Ux= 0, Uy= 0 and Uz= 0).

         :param nodeTag: node identifier.
        '''
        self.fixNode('000_FFF', nodeTag)

    def fixNode000_0FF(self, nodeTag):
        '''Restrain the displacements (Ux,Uy and Uz) and
         the rotation about X axis.

         :param nodeTag: node identifier.
        '''
        self.fixNode('000_0FF', nodeTag)

    def fixNode000_F0F(self, nodeTag):
        '''Restrain the displacements (Ux,Uy and Uz) and
         the rotation about Y axis.

         :param nodeTag: node identifier.
        '''
        self.fixNode('000_F0F', nodeTag)

    def fixNode000_FF0(self, nodeTag):
        '''Restrain the displacements (Ux,Uy and Uz) and
         the rotation about Z axis.

         :param nodeTag: node identifier.
        '''
        self.fixNode('000_FF0', nodeTag)


    def fixNode000_F00(self, nodeTag):
        '''Restrain all DOFs except for the rotation about X axis.

         :param nodeTag: node identifier.
        '''
        self.fixNode('000_F00', nodeTag)

    def fixNode000_0F0(self, nodeTag):
        '''Restrain all DOFs except for the rotation about Y axis.

         :param nodeTag: node identifier.
        '''
        self.fixNode('000_0F0', nodeTag)

    def fixNode000_00F(self, nodeTag):
        '''Restrain all DOFs except for the rotation about Z axis.

         :param nodeTag: node identifier.
        '''
        self.fixNode('000_00F', nodeTag)

    def fixNodeF00_F00(self, nodeTag):
        '''Restrain all DOFs except for X displacement and the
         rotation about X axis.

         :param nodeTag: node identifier.
        '''
        self.fixNode('F00_F00', nodeTag)

    def fixNodeF00_0F0(self, nodeTag):
        '''Restrain all DOFs except for X displacement and the
         rotation about Y axis.

         :param nodeTag: node identifier.
        '''
        self.fixNode('F00_0F0', nodeTag)

    def fixNodeF00_00F(self, nodeTag):
        '''Restrain all DOFs except for X displacement and the
         rotation about Z axis.

         :param nodeTag: node identifier.
        '''
        self.fixNode('F00_00F', nodeTag)

    def fixNodeF00_0FF(self, nodeTag):
        '''Restrain all DOFs except for X displacement and the
         rotations about Y and Z axis.

         :param nodeTag: node identifier.
        '''
        self.fixNode('F00_0FF', nodeTag)

    def fixNodeF00_FFF(self, nodeTag):
        '''Restrain all DOFs except for X displacement and the
         rotations about Y and Z axis.

         :param nodeTag: node identifier.
        '''
        self.fixNode('F00_FFF', nodeTag)

    def fixNode0F0_F00(self, nodeTag):
        '''Restrain all DOFs except for Y displacement and the
         rotation about X axis.

         :param nodeTag: node identifier.
        '''
        self.fixNode('0F0_F00', nodeTag)

    def fixNode0F0_0F0(self, nodeTag):
        '''Restrain all DOFs except for Y displacement and the
         rotation about Y axis.

         :param nodeTag: node identifier.
        '''
        self.fixNode('0F0_0F0', nodeTag)

    def fixNode0F0_00F(self, nodeTag):
        '''Restrain all DOFs except for Y displacement and the
         rotation about Z axis.

         :param nodeTag: node identifier.
        '''
        self.fixNode('0F0_00F', nodeTag)

    def fixNode0F0_0FF(self, nodeTag):
        '''Restrain all DOFs except for Y displacement and the
         rotations about Y and Z axis.

         :param nodeTag: node identifier.
        '''
        self.fixNode('0F0_0FF', nodeTag)

    def fixNode0F0_FFF(self, nodeTag):
        '''Restrain all DOFs except for Y displacement and the
         rotations about Y and Z axis.

         :param nodeTag: node identifier.
        '''
        self.fixNode('0F0_FFF', nodeTag)

    def fixNodeFFF_000(self, nodeTag):
        '''Restrain only rotations (i. e. ThetaX= 0, ThetaY= 0 and ThetaZ= 0).

         :param nodeTag: node identifier.
        '''
        self.fixNode('FFF_000', nodeTag)

    def fixNodeFFF_0F0(self, nodeTag):
        '''Restrain only X and Z rotations (i. e. ThetaX= 0, and ThetaZ= 0).

         :param nodeTag: node identifier.
        '''
        self.fixNode('FFF_0F0', nodeTag)

    def fixNode0FF_FFF(self, nodeTag):
        '''Restrain only X displacement DOF (i. e. Ux= 0).

         :param nodeTag: node identifier.
        '''
        self.fixNode('0FF_FFF', nodeTag)

    def LstNodes6DOFConstr(self,lstNodes,constrCond):
        '''Constraint the nodes in the list passed as parameter 
        according to given 6-values set of constraints conditions

        :param preprocessor: preprocessor
        :param lstNodes:     list of nodes to which apply the 
                           constraints
        :param constrCond:   list of constraint conditions, expressed as 
                   [uX, uY, uZ,rotX, rotY, rotZ], where:

                 - uX, uY, uZ: translations in the X, Y and Z directions; 
                 - rotX, rotY, rotZ: rotations about the X, Y and Z axis
                 - 'free': means no constraint values 
        '''
        for n in lstNodes:
            for i in range(0,6):
                if(constrCond[i] <> 'free'):
                    self.constraints.newSPConstraint(n.tag,i,constrCond[i])
                    
    def setHugeBeamBetweenNodes(self,nodeTagA, nodeTagB, nmbTransf):
        '''
        Creates a very stiff bar between the two nodes being passed as parameters.
        (it was a workaround to the problem with the reactions values in nodes when
        using multipoint constraints. This problem has been be solved with the
        implementation of MFreedom_ConstraintBase::addResistingForceToNodalReaction).

        :param   nodeTagA: tag of bar's from node.
        :param   nodeTagB: tag of bar's to node.
        :param   nmbTransf: name of the coordinate transformation to use for the new bar.
        '''
        elements= self.preprocessor.getElementHandler
        elements.defaultTransformation= nmbTransf
        # Material definition
        matName= 'bar' + str(nodeTagA) + str(nodeTagB) + nmbTransf
        (A,E,G,Iz,Iy,J)= (10, 1e14 , 1e12 , 10, 10, 10)
        scc= tm.defElasticSection3d(self.preprocessor,matName,A,E,G,Iz,Iy,J)
        elements.defaultMaterial= matName
        elem= elements.newElement("ElasticBeam3d",xc.ID([nodeTagA,nodeTagB]))
        scc= elem.sectionProperties
        return elem

    def setHugeTrussBetweenNodes(self,nodeTagA, nodeTagB):
        '''
        Creates a very stiff bar between the two nodes being passed as parameters.

        :param   nodeTagA: tag of bar's from node.
        :param   nodeTagB: tag of bar's to node.
        '''
        elements= self.preprocessor.getElementHandler
        # Material definition
        matName= 'truss' + str(nodeTagA) + str(nodeTagB)
        (A,E)=( 10 , 1e14)
        mat= tm.defElasticMaterial(self.preprocessor, matName,E)
        elements.dimElem= 3
        elements.defaultMaterial= matName
        elem= elements.newElement("Truss",xc.ID([nodeTagA,nodeTagB]))
        elem.area=A
        return elem

def getStructuralMechanics3DSpace(preprocessor):
    '''Return a PredefinedSpace from the dimension of the space 
       and the number of DOFs for each node obtained from the preprocessor.

       :param preprocessor: preprocessor of the finite element problem.
    '''
    nodes= preprocessor.getNodeHandler
    assert(nodes.dimSpace==3)
    assert(nodes.numDOFs==6)
    return StructuralMechanics3D(nodes)

def gdls_resist_materiales3D(nodes):
    '''Define the dimension of the space: nodes by three coordinates (x,y,z) and six DOF for each node (Ux,Uy,Uz,thetaX,thetaY,thetaZ)

    :param nodes: preprocessor nodes handler
    '''
    lmsg.warning('gdls_resist_materiales3D DEPRECATED; use StructuralMechanics3D.')
    return StructuralMechanics3D(nodes)

def ConstraintsForLineInteriorNodes(lineSet, constraint):
    '''Apply constraint on the interior nodes of a model line.'''

    tags= lineSet.getNodeLayers.getLayer(0).getTagsInteriorNodes()
    for i in tags:
        constraint(i)

def ConstraintsForLineExtremeNodes(lineSet, constraint):
    '''Apply constraint on the extreme nodes of a model line.'''
    fN= lineSet.firstNode.tag
    lN= lineSet.lastNode.tag
    constraint(fN)
    constraint(lN)

def glueSets(preprocessor,DOF2Glue,masterSet,slaveSet,onCoord=None):
    '''Creates rigid links between nodes in masterSet and their 
    corresponding ones (for reasons of proximity) in slaveSet.
    Each node in masterSet coupled with one and only one node in
    slaveSet. 

    :param preprocessor: preprocessor
    :param DOF2Glue: degrees of freedom to match. (e.g. [1,4] equals 
           DOF 1 and 4 between coupled nodes.
    :param masterSet: set with the master nodes
    :param slaveSet: set with the slave nodes
    :param onCoord: coordinate on which the search of the nearest node is 
           based ('X','Y','Z'). If None or other value, the search is
           based on the minimum distance. (Defaults to None)
    '''
    mdlSpace=getModelSpace(preprocessor)
    if onCoord in ['x','y','z','X','Y','Z']:
        indCoo=['x','y','z'].index(onCoord.lower())
        nodSlave=np.array([n for n in slaveSet.nodes])
        cooSlave=np.array([n.get3dCoo[indCoo] for n in nodSlave])
        slSize=len(nodSlave)
        for n in masterSet.nodes:
            aux=np.full((slSize),n.get3dCoo[indCoo])
            nSlave=nodSlave[abs(aux-cooSlave).argmin()]
            mdlSpace.constraints.newEqualDOF(n.tag,nSlave.tag,xc.ID(DOF2Glue))
    else:
        for n in masterSet.nodes:
            nSlave=slaveSet.nodes.getNearestNode(geom.Pos3d(n.get3dCoo[0],n.get3dCoo[1],n.get3dCoo[2]))
            mdlSpace.constraints.newEqualDOF(n.tag,nSlave.tag,xc.ID(DOF2Glue))
  

class OuputUnits(object):
    def __init__(self,scaleUnitsForce,textUnitsForce,scaleUnitsLengthMoment,textUnitsLengthMoment,scaleUnitsDispl,textUnitsDispl,scaleUnitsRot,textUnitsRot):
        self.scaleUnitsForce=scaleUnitsForce
        self.textUnitsForce=textUnitsForce
        self.scaleUnitsLengthMoment=scaleUnitsLengthMoment
        self.textUnitsLengthMoment=textUnitsLengthMoment
        self.scaleUnitsDispl=scaleUnitsDispl
        self.scaleUnitsRot=scaleUnitsRot
        self.textUnitsRot='['+textUnitsRot+']'
        self.textUnitsDispl='['+textUnitsDispl+']'
        self.textUnitsLoadsIntForces='units:['+textUnitsLengthMoment+','+textUnitsForce+']'<|MERGE_RESOLUTION|>--- conflicted
+++ resolved
@@ -220,15 +220,11 @@
         '''Return the default camera parameters.'''
         from postprocess.xcVtk import vtk_graphic_base # avoid import if not needed
         return vtk_graphic_base.CameraParameters('XYZPos')
-<<<<<<< HEAD
 
     def getDefaultOuputUnits(self):
         ''' Default output units conversion'''
         return OuputUnits(1e-3,'kN',1.0,'m',1e3,'mm',1e3,'x1E3 rad')
 
-=======
->>>>>>> 16a2ab2e
-    
     def displayBlocks(self, setToDisplay= None, caption= None):
         '''Display the blocks (points, lines, surfaces and volumes)
            of the set.
